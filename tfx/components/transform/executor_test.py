# Lint as: python2, python3
# Copyright 2019 Google LLC. All Rights Reserved.
#
# Licensed under the Apache License, Version 2.0 (the "License");
# you may not use this file except in compliance with the License.
# You may obtain a copy of the License at
#
#     http://www.apache.org/licenses/LICENSE-2.0
#
# Unless required by applicable law or agreed to in writing, software
# distributed under the License is distributed on an "AS IS" BASIS,
# WITHOUT WARRANTIES OR CONDITIONS OF ANY KIND, either express or implied.
# See the License for the specific language governing permissions and
# limitations under the License.
"""Tests for tfx.components.transform.executor."""

from __future__ import absolute_import
from __future__ import division
from __future__ import print_function

import copy
import json
import os
import tempfile

import tensorflow as tf
import tensorflow_transform as tft
from tensorflow_transform.beam import tft_unit
from tfx import types
from tfx.components.testdata.module_file import transform_module
from tfx.components.transform import executor
from tfx.proto import transform_pb2
from tfx.types import artifact_utils
from tfx.types import standard_artifacts
from tfx.utils import io_utils
from google.protobuf import json_format


def _get_tensor_value(tensor_or_eager_tensor):
  if tf.executing_eagerly():
    return tensor_or_eager_tensor.numpy()
  else:
    with tf.compat.v1.Session():
      return tensor_or_eager_tensor.eval()


def _get_dataset_size(dataset):

  def reduce_fn(accum, elem):
    return tf.size(elem, tf.int64) + accum

  return _get_tensor_value(
      dataset.batch(tf.int32.max).reduce(tf.constant(0, tf.int64), reduce_fn))


class _TempPath(types.Artifact):
  TYPE_NAME = 'TempPath'


# TODO(b/122478841): Add more detailed tests.
class ExecutorTest(tft_unit.TransformTestCase):

  @classmethod
  def setUpClass(cls):
    cls._temp_example_dir = tempfile.mkdtemp()
    cls._source_data_dir = os.path.join(
        os.path.dirname(os.path.dirname(__file__)), 'testdata')
    source_example_dir = os.path.join(cls._source_data_dir, 'csv_example_gen')

    cls._artifact1_uri = os.path.join(cls._temp_example_dir, 'csv_example_gen1')
    io_utils.copy_dir(source_example_dir, cls._artifact1_uri)
    cls._artifact2_uri = os.path.join(cls._temp_example_dir, 'csv_example_gen2')
    io_utils.copy_dir(source_example_dir, cls._artifact2_uri)

    # Duplicate the number of train and eval records such that
    # second artifact has twice as many as first.
    artifact2_train_dir = os.path.join(cls._artifact2_uri, 'train')
    for filename in tf.io.gfile.listdir(artifact2_train_dir):
      io_utils.copy_file(os.path.join(artifact2_train_dir, filename),
                         os.path.join(artifact2_train_dir, 'dup_' + filename))

    artifact2_eval_dir = os.path.join(cls._artifact2_uri, 'eval')
    for filename in tf.io.gfile.listdir(artifact2_eval_dir):
      io_utils.copy_file(os.path.join(artifact2_eval_dir, filename),
                         os.path.join(artifact2_eval_dir, 'dup_' + filename))

  def _get_output_data_dir(self, sub_dir=None):
    test_dir = self._testMethodName
    if sub_dir is not None:
      test_dir = os.path.join(test_dir, sub_dir)
    return os.path.join(
        os.environ.get('TEST_UNDECLARED_OUTPUTS_DIR', self.get_temp_dir()),
        test_dir)

  def _make_base_do_params(self, source_data_dir, output_data_dir):
    # Create input dict.
    e1 = standard_artifacts.Examples()
    e1.uri = self._artifact1_uri
    e1.split_names = artifact_utils.encode_split_names(['train', 'eval'])
    e2 = copy.deepcopy(e1)
    e2.uri = self._artifact2_uri

    self._single_artifact = [e1]
    self._multiple_artifacts = [e1, e2]

    schema_artifact = standard_artifacts.Schema()
    schema_artifact.uri = os.path.join(source_data_dir, 'schema_gen')

    self._input_dict = {
        executor.EXAMPLES_KEY: self._single_artifact,
        executor.SCHEMA_KEY: [schema_artifact],
    }

    # Create output dict.
    self._transformed_output = standard_artifacts.TransformGraph()
    self._transformed_output.uri = os.path.join(output_data_dir,
                                                'transformed_graph')
    te1 = standard_artifacts.Examples()
    te1.uri = os.path.join(output_data_dir, 'transformed_examples', '1')
    te2 = standard_artifacts.Examples()
    te2.uri = os.path.join(output_data_dir, 'transformed_examples', '2')

    self._single_transform = [te1]
    self._multiple_transform = [te1, te2]

    temp_path_output = _TempPath()
    temp_path_output.uri = tempfile.mkdtemp()
    self._updated_analyzer_cache_artifact = standard_artifacts.TransformCache()
    self._updated_analyzer_cache_artifact.uri = os.path.join(
        self._output_data_dir, 'CACHE')

    self._output_dict = {
        executor.TRANSFORM_GRAPH_KEY: [self._transformed_output],
        executor.TRANSFORMED_EXAMPLES_KEY: self._single_transform,
        executor.TEMP_PATH_KEY: [temp_path_output],
        executor.UPDATED_ANALYZER_CACHE_KEY: [
            self._updated_analyzer_cache_artifact
        ],
    }

    # Create exec properties skeleton.
    self._exec_properties = {}

  def setUp(self):
    super(ExecutorTest, self).setUp()

    self._output_data_dir = self._get_output_data_dir()
    self._make_base_do_params(self._source_data_dir, self._output_data_dir)

    # Create exec properties skeleton.
    self._module_file = os.path.join(self._source_data_dir,
                                     'module_file/transform_module.py')
    self._preprocessing_fn = '%s.%s' % (
        transform_module.preprocessing_fn.__module__,
        transform_module.preprocessing_fn.__name__)
    self._exec_properties['splits_config'] = None

    # Executor for test.
    self._transform_executor = executor.Executor()

  def _verify_transform_outputs(self, materialize=True, store_cache=True,
                                multiple_transform=False):
    expected_outputs = ['transformed_graph']

    if store_cache:
      expected_outputs.append('CACHE')
      self.assertNotEqual(
          0,
          len(tf.io.gfile.listdir(self._updated_analyzer_cache_artifact.uri)))

    example_artifacts = self._single_artifact
    transformed_example_artifacts = self._single_transform
    if multiple_transform:
      example_artifacts = self._multiple_artifacts
      transformed_example_artifacts = self._multiple_transform

    if materialize:
      expected_outputs.append('transformed_examples')
<<<<<<< HEAD
      for example, transformed_example in zip(
          example_artifacts, transformed_example_artifacts):
        examples_train_pattern = os.path.join(example.uri, 'train', '*')
        examples_train_files = tf.io.gfile.glob(examples_train_pattern)
        transformed_train_pattern = os.path.join(transformed_example.uri,
                                                 'train', '*')
        transformed_train_files = tf.io.gfile.glob(transformed_train_pattern)
        self.assertNotEqual(0, len(transformed_train_files))

        examples_train_dataset = tf.data.TFRecordDataset(
            examples_train_files, compression_type='GZIP')
        examples_train_count = sum(1 for record in examples_train_dataset)

        transformed_train_dataset = tf.data.TFRecordDataset(
            transformed_train_files, compression_type='GZIP')
        transformed_train_count = sum(1 for record in transformed_train_dataset)

        examples_eval_pattern = os.path.join(example.uri, 'eval', '*')
        examples_eval_files = tf.io.gfile.glob(examples_eval_pattern)
        transformed_eval_pattern = os.path.join(transformed_example.uri, 'eval',
                                                '*')
        transformed_eval_files = tf.io.gfile.glob(transformed_eval_pattern)
        self.assertNotEqual(0, len(transformed_eval_files))

        examples_eval_dataset = tf.data.TFRecordDataset(
            examples_eval_files, compression_type='GZIP')
        examples_eval_count = sum(1 for record in examples_eval_dataset)

        transformed_eval_dataset = tf.data.TFRecordDataset(
            transformed_eval_files, compression_type='GZIP')
        transformed_eval_count = sum(1 for record in transformed_eval_dataset)

        # Check for each split that it contains the same number of records in
        # the input artifact as in the output artifact (i.e 1-to-1 mapping is
        # preserved).
        self.assertEqual(examples_train_count, transformed_train_count)
        self.assertEqual(examples_eval_count, transformed_eval_count)
        self.assertGreater(transformed_train_count, transformed_eval_count)
=======

      train_pattern = os.path.join(self._transformed_examples.uri, 'train', '*')
      train_files = tf.io.gfile.glob(train_pattern)
      self.assertNotEqual(0, len(train_files))
      train_dataset = tf.data.TFRecordDataset(
          train_files, compression_type='GZIP')

      eval_pattern = os.path.join(self._transformed_examples.uri, 'eval', '*')
      eval_files = tf.io.gfile.glob(eval_pattern)
      self.assertNotEqual(0, len(eval_files))
      eval_dataset = tf.data.TFRecordDataset(
          eval_files, compression_type='GZIP')

      self.assertGreater(
          _get_dataset_size(train_dataset), _get_dataset_size(eval_dataset))
>>>>>>> ff691799

    # Depending on `materialize` and `store_cache`, check that
    # expected outputs are exactly correct. If either flag is False, its
    # respective output should not be present.
    self.assertCountEqual(expected_outputs,
                          tf.io.gfile.listdir(self._output_data_dir))

    path_to_saved_model = os.path.join(
        self._transformed_output.uri, tft.TFTransformOutput.TRANSFORM_FN_DIR,
        tf.saved_model.SAVED_MODEL_FILENAME_PB)
    self.assertTrue(tf.io.gfile.exists(path_to_saved_model))

  def _run_pipeline_get_metrics(self):
    pipelines = []

    def _create_pipeline_wrapper(*_):
      result = self._makeTestPipeline()
      pipelines.append(result)
      return result

    with tft_unit.mock.patch.object(
        executor.Executor,
        '_CreatePipeline',
        autospec=True,
        side_effect=_create_pipeline_wrapper):
      transform_executor = executor.Executor()
      transform_executor.Do(self._input_dict, self._output_dict,
                            self._exec_properties)
    assert len(pipelines) == 1
    return pipelines[0].metrics

  def test_do_with_module_file(self):
    self._exec_properties['module_file'] = self._module_file
    self._transform_executor.Do(self._input_dict, self._output_dict,
                                self._exec_properties)
    self._verify_transform_outputs()

  def test_do_with_preprocessing_fn(self):
    self._exec_properties['preprocessing_fn'] = self._preprocessing_fn
    self._transform_executor.Do(self._input_dict, self._output_dict,
                                self._exec_properties)
    self._verify_transform_outputs()

  def test_do_with_materialization_disabled(self):
    self._exec_properties['preprocessing_fn'] = self._preprocessing_fn
    del self._output_dict[executor.TRANSFORMED_EXAMPLES_KEY]
    self._transform_executor.Do(self._input_dict, self._output_dict,
                                self._exec_properties)
    self._verify_transform_outputs(materialize=False)

  def test_do_with_cache_materialization_disabled(self):
    self._exec_properties['preprocessing_fn'] = self._preprocessing_fn
    del self._output_dict[executor.UPDATED_ANALYZER_CACHE_KEY]
    self._transform_executor.Do(self._input_dict, self._output_dict,
                                self._exec_properties)
    self._verify_transform_outputs(store_cache=False)

  def test_do_with_preprocessing_fn_custom_config(self):
    self._exec_properties['preprocessing_fn'] = '%s.%s' % (
        transform_module.preprocessing_fn.__module__,
        transform_module.preprocessing_fn.__name__)
    self._exec_properties['custom_config'] = json.dumps({
        'VOCAB_SIZE': 1000,
        'OOV_SIZE': 10
    })
    self._transform_executor.Do(self._input_dict, self._output_dict,
                                self._exec_properties)
    self._verify_transform_outputs()

  def test_do_with_preprocessing_fn_and_none_custom_config(self):
    self._exec_properties['preprocessing_fn'] = '%s.%s' % (
        transform_module.preprocessing_fn.__module__,
        transform_module.preprocessing_fn.__name__)
    self._exec_properties['custom_config'] = json.dumps(None)
    self._transform_executor.Do(self._input_dict, self._output_dict,
                                self._exec_properties)
    self._verify_transform_outputs()

  def test_do_with_no_preprocessing_fn(self):
    with self.assertRaises(ValueError):
      self._transform_executor.Do(self._input_dict, self._output_dict,
                                  self._exec_properties)

  def test_do_with_duplicate_preprocessing_fn(self):
    self._exec_properties['module_file'] = self._module_file
    self._exec_properties['preprocessing_fn'] = self._preprocessing_fn
    with self.assertRaises(ValueError):
      self._transform_executor.Do(self._input_dict, self._output_dict,
                                  self._exec_properties)

  def test_do_with_multiple_artifacts(self):
    self._exec_properties['module_file'] = self._module_file
    self._input_dict[executor.EXAMPLES_KEY] = self._multiple_artifacts
    self._output_dict[executor.TRANSFORMED_EXAMPLES_KEY] = (
        self._multiple_transform)
    self._transform_executor.Do(self._input_dict, self._output_dict,
                                self._exec_properties)
    self._verify_transform_outputs(multiple_transform=True)

  def test_do_with_custom_splits(self):
    self._exec_properties['splits_config'] = json_format.MessageToJson(
        transform_pb2.SplitsConfig(
            analyze=['train'], transform=['train', 'eval']),
        preserving_proto_field_name=True)
    self._exec_properties['module_file'] = self._module_file
    self._transform_executor.Do(self._input_dict, self._output_dict,
                                self._exec_properties)
    self._verify_transform_outputs()

  def test_do_with_empty_analyze_splits(self):
    self._exec_properties['splits_config'] = json_format.MessageToJson(
        transform_pb2.SplitsConfig(analyze=[], transform=['train', 'eval']),
        preserving_proto_field_name=True)
    self._exec_properties['module_file'] = self._module_file
    with self.assertRaises(ValueError):
      self._transform_executor.Do(self._input_dict, self._output_dict,
                                  self._exec_properties)

  def test_do_with_empty_transform_splits(self):
    self._exec_properties['splits_config'] = json_format.MessageToJson(
        transform_pb2.SplitsConfig(analyze=['train'], transform=[]),
        preserving_proto_field_name=True)
    self._exec_properties['module_file'] = self._module_file
    self._single_transform[0].split_names = (
        artifact_utils.encode_split_names([]))
    self._output_dict[executor.TRANSFORMED_EXAMPLES_KEY] = (
        self._single_transform)

    self._transform_executor.Do(self._input_dict, self._output_dict,
                                self._exec_properties)
    self.assertFalse(
        tf.io.gfile.exists(
            os.path.join(self._single_transform[0].uri, 'train')))
    self.assertFalse(
        tf.io.gfile.exists(
            os.path.join(self._single_transform[0].uri, 'eval')))
    path_to_saved_model = os.path.join(self._transformed_output.uri,
                                       tft.TFTransformOutput.TRANSFORM_FN_DIR,
                                       tf.saved_model.SAVED_MODEL_FILENAME_PB)
    self.assertTrue(tf.io.gfile.exists(path_to_saved_model))

  def test_counters(self):
    self._exec_properties['preprocessing_fn'] = self._preprocessing_fn
    metrics = self._run_pipeline_get_metrics()

    # The test data has 10036 instances in the train dataset, and 4964 instances
    # in the eval dataset (obtained by running:
    #   gqui third_party/py/tfx/components/testdata/csv_example_gen/train/data* \
    #     'select count(*)'
    # )
    # Since the analysis dataset (train) is read twice (once for analysis and
    # once for transform), the expected value of the num_instances counter is:
    # 10036 * 2 + 4964 = 25036.
    self.assertMetricsCounterEqual(metrics, 'num_instances', 24909)

    # We expect 2 saved_models to be created because this is a 1 phase analysis
    # preprocessing_fn.
    self.assertMetricsCounterEqual(metrics, 'saved_models_created', 2)

    # This should be the size of the preprocessing_fn's inputs dictionary which
    # is 18 according to the schema.
    self.assertMetricsCounterEqual(metrics, 'total_columns_count', 18)

    # There are 9 features that are passed into tft analyzers in the
    # preprocessing_fn.
    self.assertMetricsCounterEqual(metrics, 'analyze_columns_count', 9)

    # In addition, 7 features go through a pure TF map, not including the label,
    # so we expect 9 + 7 + 1 = 17 transform columns.
    self.assertMetricsCounterEqual(metrics, 'transform_columns_count', 17)

    # There should be 1 path used for analysis since that's what input_dict
    # specifies.
    self.assertMetricsCounterEqual(metrics, 'analyze_paths_count', 1)

  def test_do_with_cache(self):
    # First run that creates cache.
    self._exec_properties['module_file'] = self._module_file
    metrics = self._run_pipeline_get_metrics()

    # The test data has 10036 instances in the train dataset, and 4964 instances
    # in the eval dataset. Since the analysis dataset (train) is read twice when
    # no input cache is present (once for analysis and once for transform), the
    # expected value of the num_instances counter is: 10036 * 2 + 4964 = 25036.
    self.assertMetricsCounterEqual(metrics, 'num_instances', 24909)
    self._verify_transform_outputs(store_cache=True)

    # Second run from cache.
    self._output_data_dir = self._get_output_data_dir('2nd_run')
    analyzer_cache_artifact = standard_artifacts.TransformCache()
    analyzer_cache_artifact.uri = self._updated_analyzer_cache_artifact.uri

    self._make_base_do_params(self._source_data_dir, self._output_data_dir)

    self._input_dict[executor.ANALYZER_CACHE_KEY] = [analyzer_cache_artifact]

    self._exec_properties['module_file'] = self._module_file
    metrics = self._run_pipeline_get_metrics()

    # Since input cache should now cover all analysis (train) paths, the train
    # and eval sets are each read exactly once for transform. Thus, the
    # expected value of the num_instances counter is: 10036 + 4964 = 15000.
    self.assertMetricsCounterEqual(metrics, 'num_instances', 15000)
    self._verify_transform_outputs(store_cache=True)

  @tft_unit.mock.patch.object(executor, '_MAX_ESTIMATED_STAGES_COUNT', 21)
  def test_do_with_cache_disabled_too_many_stages(self):
    self._exec_properties['module_file'] = self._module_file
    self._transform_executor.Do(self._input_dict, self._output_dict,
                                self._exec_properties)
    self._verify_transform_outputs(store_cache=False)
    self.assertFalse(
        tf.io.gfile.exists(self._updated_analyzer_cache_artifact.uri))


if __name__ == '__main__':
  tf.test.main()<|MERGE_RESOLUTION|>--- conflicted
+++ resolved
@@ -176,7 +176,6 @@
 
     if materialize:
       expected_outputs.append('transformed_examples')
-<<<<<<< HEAD
       for example, transformed_example in zip(
           example_artifacts, transformed_example_artifacts):
         examples_train_pattern = os.path.join(example.uri, 'train', '*')
@@ -186,14 +185,6 @@
         transformed_train_files = tf.io.gfile.glob(transformed_train_pattern)
         self.assertNotEqual(0, len(transformed_train_files))
 
-        examples_train_dataset = tf.data.TFRecordDataset(
-            examples_train_files, compression_type='GZIP')
-        examples_train_count = sum(1 for record in examples_train_dataset)
-
-        transformed_train_dataset = tf.data.TFRecordDataset(
-            transformed_train_files, compression_type='GZIP')
-        transformed_train_count = sum(1 for record in transformed_train_dataset)
-
         examples_eval_pattern = os.path.join(example.uri, 'eval', '*')
         examples_eval_files = tf.io.gfile.glob(examples_eval_pattern)
         transformed_eval_pattern = os.path.join(transformed_example.uri, 'eval',
@@ -201,13 +192,20 @@
         transformed_eval_files = tf.io.gfile.glob(transformed_eval_pattern)
         self.assertNotEqual(0, len(transformed_eval_files))
 
+        # Construct datasets and count number of records in each split.
+        examples_train_dataset = tf.data.TFRecordDataset(
+            examples_train_files, compression_type='GZIP')
+        transformed_train_dataset = tf.data.TFRecordDataset(
+            transformed_train_files, compression_type='GZIP')
         examples_eval_dataset = tf.data.TFRecordDataset(
             examples_eval_files, compression_type='GZIP')
-        examples_eval_count = sum(1 for record in examples_eval_dataset)
-
         transformed_eval_dataset = tf.data.TFRecordDataset(
             transformed_eval_files, compression_type='GZIP')
-        transformed_eval_count = sum(1 for record in transformed_eval_dataset)
+        
+        examples_train_count = _get_dataset_size(examples_train_dataset)
+        examples_eval_count = _get_dataset_size(examples_eval_dataset)
+        transformed_train_count = _get_dataset_size(transformed_train_dataset)
+        transformed_eval_count = _get_dataset_size(transformed_eval_dataset)
 
         # Check for each split that it contains the same number of records in
         # the input artifact as in the output artifact (i.e 1-to-1 mapping is
@@ -215,23 +213,6 @@
         self.assertEqual(examples_train_count, transformed_train_count)
         self.assertEqual(examples_eval_count, transformed_eval_count)
         self.assertGreater(transformed_train_count, transformed_eval_count)
-=======
-
-      train_pattern = os.path.join(self._transformed_examples.uri, 'train', '*')
-      train_files = tf.io.gfile.glob(train_pattern)
-      self.assertNotEqual(0, len(train_files))
-      train_dataset = tf.data.TFRecordDataset(
-          train_files, compression_type='GZIP')
-
-      eval_pattern = os.path.join(self._transformed_examples.uri, 'eval', '*')
-      eval_files = tf.io.gfile.glob(eval_pattern)
-      self.assertNotEqual(0, len(eval_files))
-      eval_dataset = tf.data.TFRecordDataset(
-          eval_files, compression_type='GZIP')
-
-      self.assertGreater(
-          _get_dataset_size(train_dataset), _get_dataset_size(eval_dataset))
->>>>>>> ff691799
 
     # Depending on `materialize` and `store_cache`, check that
     # expected outputs are exactly correct. If either flag is False, its
